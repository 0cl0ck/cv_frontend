import React from 'react';
import { Metadata } from 'next';
<<<<<<< HEAD
import { getProductBySlug } from '@/services/api';
import ProductPageClient from '@/app/produits/[slug]/product-page-client';
=======
import Script from 'next/script';
import { getProductBySlug, getRelatedProducts, getCategories } from '@/services/api';
import { notFound } from 'next/navigation';
import ProductDetailView from '@/app/produits/[slug]/product-detail-view';
import { config } from '@/config/site';
>>>>>>> ac5fb326
// Importation nécessaire pour les types mais elle n'est pas utilisée directement
// eslint-disable-next-line @typescript-eslint/no-unused-vars
import { RichTextContent } from '@/types/product';

// Génération des métadonnées dynamiques pour le SEO
export async function generateMetadata({ 
  params 
}: { 
  params: Promise<{ slug: string }> 
}): Promise<Metadata> {
  try {
    // Attendre les paramètres avant d'utiliser leurs propriétés (Next.js 15)
    const paramsResolved = await params;
    const slug = paramsResolved.slug;
    
    const product = await getProductBySlug(slug);
    
    // Convertir la description en texte si c'est un objet RichTextContent
    const descriptionText = product.description 
      ? (typeof product.description === 'string' 
          ? product.description 
          : 'Découvrez notre produit de qualité')
      : `Découvrez notre produit ${product.name} - Chanvre Vert`;

    // Construire l'URL de l'image à partir de mainImage ou galleryImages
    const imageUrl = product.mainImage?.url || 
      (product.galleryImages && product.galleryImages.length > 0 ? product.galleryImages[0].url : '');
      
    return {
      title: `${product.name} | Chanvre Vert`,
      description: descriptionText,
      openGraph: {
        title: `${product.name} | Chanvre Vert`,
        description: descriptionText,
        images: imageUrl ? [
          {
            url: imageUrl,
            width: 1200,
            height: 630,
            alt: product.name
          }
        ] : []
      },
      twitter: {
        card: 'summary_large_image',
        site: `@${config.social.twitter}`,
        title: `${product.name} | Chanvre Vert`,
        description: descriptionText,
        images: imageUrl ? [imageUrl] : []
      }
    };
  } catch  {
    return {
      title: 'Produit non trouvé | Chanvre Vert',
      description: 'Le produit que vous recherchez n\'existe pas ou a été déplacé.'
    };
  }
}

export default async function ProductPage({ params }: { params: Promise<{ slug: string }> }) {
<<<<<<< HEAD
  const paramsResolved = await params;
  const slug = paramsResolved.slug;
  return <ProductPageClient slug={slug} />;
=======
  try {
    // Attendre les paramètres avant d'utiliser leurs propriétés (Next.js 15)
    const paramsResolved = await params;
    const slug = paramsResolved.slug;
    
    // Récupérer les informations du produit
    const product = await getProductBySlug(slug);
    
    // Récupérer les catégories
    const categories = await getCategories();
    
    // Récupérer les produits associés
    // Gérer correctement la catégorie qui peut être un objet ou une chaîne
    let categoryIds: string[] = [];
    if (product.category) {
      if (Array.isArray(product.category)) {
        // Si c'est un tableau de catégories
        categoryIds = product.category.map(cat => 
          typeof cat === 'string' ? cat : cat.id
        );
      } else {
        // Si c'est une seule catégorie (objet ou chaîne)
        categoryIds = [typeof product.category === 'string' ? product.category : product.category.id];
      }
    }
    
    const relatedProducts = await getRelatedProducts(product.id, categoryIds, 4);

    const imageUrl = product.mainImage?.url ||
      (product.galleryImages && product.galleryImages.length > 0 ? product.galleryImages[0].url : '');

    const jsonLd = {
      "@context": "https://schema.org/",
      "@type": "Product",
      name: product.name,
      image: imageUrl,
      offers: {
        "@type": "Offer",
        priceCurrency: config.payment.currency,
        price: product.price ?? 0,
        availability: product.stock && product.stock > 0 ? "http://schema.org/InStock" : "http://schema.org/OutOfStock"
      },
      aggregateRating: {
        "@type": "AggregateRating",
        ratingValue: product.reviewStats?.averageRating ?? 0,
        reviewCount: product.reviewStats?.totalReviews ?? 0
      }
    };

    return (
      <>
        <Script
          id="product-jsonld"
          type="application/ld+json"
          dangerouslySetInnerHTML={{ __html: JSON.stringify(jsonLd) }}
        />
        <ProductDetailView
          product={product}
          relatedProducts={relatedProducts}
          categories={categories}
        />
      </>
    );
  } catch  {
    // Si le produit n'est pas trouvé, renvoyer une page 404
    notFound();
  }
>>>>>>> ac5fb326
}<|MERGE_RESOLUTION|>--- conflicted
+++ resolved
@@ -1,146 +1,79 @@
-import React from 'react';
-import { Metadata } from 'next';
-<<<<<<< HEAD
-import { getProductBySlug } from '@/services/api';
-import ProductPageClient from '@/app/produits/[slug]/product-page-client';
-=======
-import Script from 'next/script';
-import { getProductBySlug, getRelatedProducts, getCategories } from '@/services/api';
-import { notFound } from 'next/navigation';
-import ProductDetailView from '@/app/produits/[slug]/product-detail-view';
-import { config } from '@/config/site';
->>>>>>> ac5fb326
-// Importation nécessaire pour les types mais elle n'est pas utilisée directement
+import React from 'react'
+import { Metadata } from 'next'
+import Script from 'next/script'
+import {
+  getProductBySlug,
+  getRelatedProducts,
+  getCategories
+} from '@/services/api'
+import ProductPageClient from '@/app/produits/[slug]/product-page-client'
+import { config } from '@/config/site'
 // eslint-disable-next-line @typescript-eslint/no-unused-vars
-import { RichTextContent } from '@/types/product';
+import { RichTextContent } from '@/types/product'
 
-// Génération des métadonnées dynamiques pour le SEO
-export async function generateMetadata({ 
-  params 
-}: { 
-  params: Promise<{ slug: string }> 
-}): Promise<Metadata> {
-  try {
-    // Attendre les paramètres avant d'utiliser leurs propriétés (Next.js 15)
-    const paramsResolved = await params;
-    const slug = paramsResolved.slug;
-    
-    const product = await getProductBySlug(slug);
-    
-    // Convertir la description en texte si c'est un objet RichTextContent
-    const descriptionText = product.description 
-      ? (typeof product.description === 'string' 
-          ? product.description 
-          : 'Découvrez notre produit de qualité')
-      : `Découvrez notre produit ${product.name} - Chanvre Vert`;
+export async function generateMetadata({ params }: { params: Promise<{ slug: string }> }): Promise<Metadata> {
+  const { slug } = await params
+  const product    = await getProductBySlug(slug)
+  const descriptionText = typeof product.description === 'string'
+    ? product.description
+    : `Découvrez notre produit ${product.name}`
+  const imageUrl = product.mainImage?.url
+    || product.galleryImages?.[0]?.url
+    || ''
 
-    // Construire l'URL de l'image à partir de mainImage ou galleryImages
-    const imageUrl = product.mainImage?.url || 
-      (product.galleryImages && product.galleryImages.length > 0 ? product.galleryImages[0].url : '');
-      
-    return {
-      title: `${product.name} | Chanvre Vert`,
+  return {
+    title: `${product.name} | Chanvre Vert`,
+    description: descriptionText,
+    openGraph: {
+      title:     `${product.name} | Chanvre Vert`,
+      description,
+      images: imageUrl ? [{ url: imageUrl, width: 1200, height: 630, alt: product.name }] : []
+    },
+    twitter: {
+      card:        'summary_large_image',
+      site:        `@${config.social.twitter}`,
+      title:       `${product.name} | Chanvre Vert`,
       description: descriptionText,
-      openGraph: {
-        title: `${product.name} | Chanvre Vert`,
-        description: descriptionText,
-        images: imageUrl ? [
-          {
-            url: imageUrl,
-            width: 1200,
-            height: 630,
-            alt: product.name
-          }
-        ] : []
-      },
-      twitter: {
-        card: 'summary_large_image',
-        site: `@${config.social.twitter}`,
-        title: `${product.name} | Chanvre Vert`,
-        description: descriptionText,
-        images: imageUrl ? [imageUrl] : []
-      }
-    };
-  } catch  {
-    return {
-      title: 'Produit non trouvé | Chanvre Vert',
-      description: 'Le produit que vous recherchez n\'existe pas ou a été déplacé.'
-    };
+      images:      imageUrl ? [imageUrl] : []
+    }
   }
 }
 
 export default async function ProductPage({ params }: { params: Promise<{ slug: string }> }) {
-<<<<<<< HEAD
-  const paramsResolved = await params;
-  const slug = paramsResolved.slug;
-  return <ProductPageClient slug={slug} />;
-=======
-  try {
-    // Attendre les paramètres avant d'utiliser leurs propriétés (Next.js 15)
-    const paramsResolved = await params;
-    const slug = paramsResolved.slug;
-    
-    // Récupérer les informations du produit
-    const product = await getProductBySlug(slug);
-    
-    // Récupérer les catégories
-    const categories = await getCategories();
-    
-    // Récupérer les produits associés
-    // Gérer correctement la catégorie qui peut être un objet ou une chaîne
-    let categoryIds: string[] = [];
-    if (product.category) {
-      if (Array.isArray(product.category)) {
-        // Si c'est un tableau de catégories
-        categoryIds = product.category.map(cat => 
-          typeof cat === 'string' ? cat : cat.id
-        );
-      } else {
-        // Si c'est une seule catégorie (objet ou chaîne)
-        categoryIds = [typeof product.category === 'string' ? product.category : product.category.id];
-      }
+  const { slug } = await params
+
+  // --- fetch server side pour le fallback SWR
+  const product         = await getProductBySlug(slug)
+  const categories      = await getCategories()
+  const relatedProducts = await getRelatedProducts(product.id, /* ids */ [], 4)
+
+  const jsonLd = {
+    "@context": "https://schema.org/",
+    "@type":    "Product",
+    name:       product.name,
+    image:      product.mainImage?.url || '',
+    offers: {
+      "@type":        "Offer",
+      priceCurrency: config.payment.currency,
+      price:         product.price ?? 0,
+      availability:  product.stock > 0 ? "http://schema.org/InStock" : "http://schema.org/OutOfStock"
+    },
+    aggregateRating: {
+      "@type":       "AggregateRating",
+      ratingValue:   product.reviewStats?.averageRating   ?? 0,
+      reviewCount:   product.reviewStats?.totalReviews    ?? 0
     }
-    
-    const relatedProducts = await getRelatedProducts(product.id, categoryIds, 4);
+  }
 
-    const imageUrl = product.mainImage?.url ||
-      (product.galleryImages && product.galleryImages.length > 0 ? product.galleryImages[0].url : '');
-
-    const jsonLd = {
-      "@context": "https://schema.org/",
-      "@type": "Product",
-      name: product.name,
-      image: imageUrl,
-      offers: {
-        "@type": "Offer",
-        priceCurrency: config.payment.currency,
-        price: product.price ?? 0,
-        availability: product.stock && product.stock > 0 ? "http://schema.org/InStock" : "http://schema.org/OutOfStock"
-      },
-      aggregateRating: {
-        "@type": "AggregateRating",
-        ratingValue: product.reviewStats?.averageRating ?? 0,
-        reviewCount: product.reviewStats?.totalReviews ?? 0
-      }
-    };
-
-    return (
-      <>
-        <Script
-          id="product-jsonld"
-          type="application/ld+json"
-          dangerouslySetInnerHTML={{ __html: JSON.stringify(jsonLd) }}
-        />
-        <ProductDetailView
-          product={product}
-          relatedProducts={relatedProducts}
-          categories={categories}
-        />
-      </>
-    );
-  } catch  {
-    // Si le produit n'est pas trouvé, renvoyer une page 404
-    notFound();
-  }
->>>>>>> ac5fb326
-}+  return (
+    <>
+      <Script id="product-jsonld" type="application/ld+json"
+        dangerouslySetInnerHTML={{ __html: JSON.stringify(jsonLd) }}
+      />
+      <ProductPageClient
+        slug={slug}
+        fallback={{ product, categories, relatedProducts }}
+      />
+    </>
+  )
+}
