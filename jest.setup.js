// Global setup and mocks for Jest tests
import '@testing-library/jest-dom';
<<<<<<< HEAD
import { setupServer } from 'msw/node';
import { rest } from 'msw';
=======
>>>>>>> ffb05c87

// Mocking fetch API
global.fetch = jest.fn();


// Ensure Fetch API classes exist for packages depending on them
if (typeof global.Request === 'undefined') {
  global.Request = class {};
}
if (typeof global.Headers === 'undefined') {
  global.Headers = class { constructor() {} get() {} append() {} };
}
if (typeof global.Response === 'undefined') {
  global.Response = class {};
}


// Simulate environment variables
process.env = {
  ...process.env,
  PAYLOAD_SECRET: 'test-secret-key',
  JWT_ISSUER: 'test-issuer',
  JWT_AUDIENCE: 'test-audience',
};

// Mock Next.js cookies API
const mockCookies = {
  get: jest.fn().mockImplementation((name) => ({ value: `mock-${name}-value` })),
  set: jest.fn(),
  delete: jest.fn(),
};

// Mock Next.js Request object
class MockNextRequest {
  constructor(url = 'http://localhost:3000', options = {}) {
    this.url = url;
    this.nextUrl = new URL(url);
    this.cookies = mockCookies;
    this.headers = new Map();
    this.method = options.method || 'GET';
    this.body = options.body || null;
  }

  json() {
    return Promise.resolve(this.body);
  }
}

global.NextRequest = MockNextRequest;

// Mock Next.js Response object
global.NextResponse = {
  json: jest.fn().mockImplementation((data) => ({
    data,
    cookies: mockCookies,
  })),
};

// Polyfill scrollIntoView for jsdom environment
Element.prototype.scrollIntoView = jest.fn();

// Cleanup after each test
const server = setupServer(
  rest.get('http://localhost:3000/api/csrf', (_req, res, ctx) =>
    res(ctx.status(200), ctx.cookie('csrf-token', 'test-csrf'), ctx.json({ success: true }))
  ),
  rest.post('http://localhost:3000/api/auth/login', (_req, res, ctx) =>
    res(ctx.status(200), ctx.cookie('payload-token', 'test-token'), ctx.json({ loggedIn: true }))
  ),
  rest.post('http://localhost:3000/api/protected', (req, res, ctx) => {
    const csrf = req.headers.get('x-csrf-token');
    if (csrf === 'test-csrf') {
      return res(ctx.status(200), ctx.json({ ok: true }));
    }
    return res(ctx.status(403));
  })
);

beforeAll(() => server.listen());
afterEach(() => {
  jest.clearAllMocks();
  server.resetHandlers();
});
afterAll(() => server.close());<|MERGE_RESOLUTION|>--- conflicted
+++ resolved
@@ -1,10 +1,9 @@
 // Global setup and mocks for Jest tests
 import '@testing-library/jest-dom';
-<<<<<<< HEAD
+
 import { setupServer } from 'msw/node';
 import { rest } from 'msw';
-=======
->>>>>>> ffb05c87
+
 
 // Mocking fetch API
 global.fetch = jest.fn();
